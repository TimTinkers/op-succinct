--- conflicted
+++ resolved
@@ -11,13 +11,9 @@
 bincode = "1.3.3"
 hex = "0.4.3"
 sha2 = "0.10.8"
-<<<<<<< HEAD
-sp1-zkvm = { git = "https://github.com/succinctlabs/sp1.git", tag = "v1.0.8-testnet", features = [
+sp1-zkvm = { git = "https://github.com/succinctlabs/sp1.git", tag = "v1.0.5-testnet", features = [
     "verify",
 ] }
-=======
-sp1-zkvm = { git = "https://github.com/succinctlabs/sp1.git", tag = "v1.0.5-testnet", features = ["verify"]  }
 
 # TODO: Use workspace
-zkvm-common = { path = "../common" }
->>>>>>> c5438036
+zkvm-common = { path = "../common" }