--- conflicted
+++ resolved
@@ -97,11 +97,7 @@
     Ok(stdin)
 }
 
-<<<<<<< HEAD
-/// TODO(r): Can we run many program tasks in parallel?
-=======
 /// Start the server and native client. Each server is tied to a single client.
->>>>>>> aa6efa65
 pub async fn start_server_and_native_client(
     cfg: &SingleChainHostCli,
 ) -> Result<InMemoryOracle, anyhow::Error> {
@@ -130,11 +126,6 @@
     info!("Starting preimage server and client program.");
     let in_memory_oracle = run_witnessgen_client(oracle.clone()).await?;
 
-<<<<<<< HEAD
-    info!("Preimage server and client program finished.");
-
-=======
->>>>>>> aa6efa65
     server_task.abort();
     Ok(in_memory_oracle)
 }